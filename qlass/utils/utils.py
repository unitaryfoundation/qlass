--- conflicted
+++ resolved
@@ -421,36 +421,21 @@
         )
 
         loss += coefficient * expectation
-<<<<<<< HEAD
-
-=======
-    
->>>>>>> 8954cf0e
+    
     return float(np.real(loss))
 
 def permanent(matrix: np.ndarray) -> complex:
     """
     Calculate the permanent of a matrix.
-<<<<<<< HEAD
-
+    
     The permanent is like a determinant but without alternating signs:
     Perm(A) = Σ_{σ∈Sₘ} Π_{i=1 to m} A_{i,σ(i)}
-
-=======
-    
-    The permanent is like a determinant but without alternating signs:
-    Perm(A) = Σ_{σ∈Sₘ} Π_{i=1 to m} A_{i,σ(i)}
-    
->>>>>>> 8954cf0e
+    
     Parameters:
     -----------
     matrix : np.ndarray
         Square matrix to calculate permanent of
-<<<<<<< HEAD
-
-=======
         
->>>>>>> 8954cf0e
     Returns:
     --------
     complex
@@ -481,22 +466,14 @@
 def logical_state_to_modes(logical_state: int, m: int) -> List[int]:
     """
     Convert a logical qubit state to the set of occupied photon modes.
-<<<<<<< HEAD
-
-=======
-    
->>>>>>> 8954cf0e
+    
     Parameters:
     -----------
     logical_state : int
         Integer representing the logical state (0 to 2^m - 1)
     m : int
         Number of qubits
-<<<<<<< HEAD
-
-=======
         
->>>>>>> 8954cf0e
     Returns:
     --------
     List[int]
@@ -504,42 +481,26 @@
     """
     # Convert integer to bit list
     bits = [(logical_state >> (m - 1 - k)) & 1 for k in range(m)]
-<<<<<<< HEAD
-
-=======
-    
->>>>>>> 8954cf0e
+    
     # For qubit k (0-indexed), the modes are 2k and 2k+1
     # |0⟩ₖ → mode 2k, |1⟩ₖ → mode 2k+1
     modes = []
     for k in range(m):
         mode = 2 * k + bits[k]
         modes.append(mode)
-<<<<<<< HEAD
-
-=======
-    
->>>>>>> 8954cf0e
+    
     return modes
 
 
 def photon_to_qubit_unitary(U_photon: np.ndarray) -> np.ndarray:
     """
     Convert a photon unitary to the effective qubit unitary via post-selection.
-<<<<<<< HEAD
-
-=======
-    
->>>>>>> 8954cf0e
+    
     Parameters:
     -----------
     U_photon : np.ndarray
         The 2m × 2m unitary matrix acting on photon modes
-<<<<<<< HEAD
-
-=======
         
->>>>>>> 8954cf0e
     Returns:
     --------
     np.ndarray
@@ -549,39 +510,19 @@
     modes_2m = U_photon.shape[0]
     if modes_2m % 2 != 0:
         raise ValueError("Photon unitary must have even dimension (2m × 2m)")
-<<<<<<< HEAD
-
+    
     m = modes_2m // 2
     num_logical_states = 2 ** m
-
+    
     # Initialize the qubit unitary
     U_qubit = np.zeros((num_logical_states, num_logical_states), dtype=complex)
-
-=======
-    
-    m = modes_2m // 2
-    num_logical_states = 2 ** m
-    
-    # Initialize the qubit unitary
-    U_qubit = np.zeros((num_logical_states, num_logical_states), dtype=complex)
-    
->>>>>>> 8954cf0e
+    
     # For each pair of input and output logical states
     for r in range(num_logical_states):
         for s in range(num_logical_states):
             # Get the mode sets for input state |r⟩ and output state |s⟩
             R = logical_state_to_modes(r, m)
             S = logical_state_to_modes(s, m)
-<<<<<<< HEAD
-
-            # Extract the submatrix U(S,R)
-            # Rows indexed by S, columns indexed by R
-            submatrix = U_photon[np.ix_(S, R)]
-
-            # The matrix element is the permanent of this submatrix
-            U_qubit[s, r] = permanent(submatrix)
-
-=======
             
             # Extract the submatrix U(S,R)
             # Rows indexed by S, columns indexed by R
@@ -590,7 +531,6 @@
             # The matrix element is the permanent of this submatrix
             U_qubit[s, r] = permanent(submatrix)
     
->>>>>>> 8954cf0e
     return U_qubit
 
 
@@ -601,22 +541,14 @@
 ) -> Tuple[float, float, np.ndarray]:
     """
     Compute the energy of a post-selected state after photonic evolution.
-<<<<<<< HEAD
-
-=======
-    
->>>>>>> 8954cf0e
+    
     The process is:
     1. Start with initial logical qubit state |ψ_in⟩
     2. Encode to photonic state
     3. Apply photonic unitary U_photon
     4. Post-select on valid dual-rail states
     5. Compute energy ⟨ψ_out|H|ψ_out⟩ / ⟨ψ_out|ψ_out⟩
-<<<<<<< HEAD
-
-=======
-    
->>>>>>> 8954cf0e
+    
     Parameters:
     -----------
     U_photon : np.ndarray
@@ -625,78 +557,43 @@
         Initial qubit state as a 2^m dimensional vector
     hamiltonian_terms : List[Tuple[float, str]]
         Hamiltonian as list of (coefficient, pauli_string) tuples
-<<<<<<< HEAD
-
-=======
         
->>>>>>> 8954cf0e
     Returns:
     --------
     Tuple[float, float, np.ndarray]
         (energy, success_probability, final_state_normalized)
     """
     from qlass.quantum_chemistry import pauli_string_to_matrix
-<<<<<<< HEAD
-
-=======
-    
->>>>>>> 8954cf0e
+    
     # Get number of qubits
     modes_2m = U_photon.shape[0]
     m = modes_2m // 2
     dim_logical = 2 ** m
-<<<<<<< HEAD
-
+    
     # Compute the effective qubit unitary
     U_qubit = photon_to_qubit_unitary(U_photon)
-
+    
     # Apply the effective unitary to the initial state
     # Note: This is NOT a unitary evolution! The state is unnormalized after post-selection
     psi_out_unnormalized = U_qubit @ initial_state_logical
-
+    
     # Compute the success probability (norm squared)
     success_prob = np.sum(np.abs(psi_out_unnormalized)**2)
-
+    
     # Normalize the output state
     if success_prob < 1e-15:
         raise ValueError("Post-selection failed: success probability is essentially zero")
-
+    
     psi_out = psi_out_unnormalized / np.sqrt(success_prob)
-
-=======
-    
-    # Compute the effective qubit unitary
-    U_qubit = photon_to_qubit_unitary(U_photon)
-    
-    # Apply the effective unitary to the initial state
-    # Note: This is NOT a unitary evolution! The state is unnormalized after post-selection
-    psi_out_unnormalized = U_qubit @ initial_state_logical
-    
-    # Compute the success probability (norm squared)
-    success_prob = np.sum(np.abs(psi_out_unnormalized)**2)
-    
-    # Normalize the output state
-    if success_prob < 1e-15:
-        raise ValueError("Post-selection failed: success probability is essentially zero")
-    
-    psi_out = psi_out_unnormalized / np.sqrt(success_prob)
-    
->>>>>>> 8954cf0e
+    
     # Construct the Hamiltonian matrix
     H = np.zeros((dim_logical, dim_logical), dtype=complex)
     for coeff, pauli_string in hamiltonian_terms:
         H += coeff * pauli_string_to_matrix(pauli_string)
-<<<<<<< HEAD
-
+    
     # Compute the energy expectation value
     energy = np.real(psi_out.conj() @ H @ psi_out)
-
-=======
-    
-    # Compute the energy expectation value
-    energy = np.real(psi_out.conj() @ H @ psi_out)
-    
->>>>>>> 8954cf0e
+    
     return energy, success_prob, psi_out
 
 
@@ -708,11 +605,7 @@
 ) -> float:
     """
     Compute loss function for photonic unitary executor with post-selection.
-<<<<<<< HEAD
-
-=======
-    
->>>>>>> 8954cf0e
+    
     Parameters:
     -----------
     params : np.ndarray
@@ -723,11 +616,7 @@
         Function that returns a photonic unitary matrix (2m × 2m) given params
     initial_state : np.ndarray
         Initial qubit state vector (default: |0...0⟩)
-<<<<<<< HEAD
-
-=======
         
->>>>>>> 8954cf0e
     Returns:
     --------
     float
@@ -735,44 +624,28 @@
     """
     # Get the photonic unitary from the executor
     U_photon = photonic_unitary_executor(params)
-<<<<<<< HEAD
-
-=======
-    
->>>>>>> 8954cf0e
+    
     # Determine number of qubits
     modes_2m = U_photon.shape[0]
     if modes_2m % 2 != 0:
         raise ValueError("Photon unitary must have even dimension (2m × 2m)")
     m = modes_2m // 2
     dim_logical = 2 ** m
-<<<<<<< HEAD
-
-=======
-    
->>>>>>> 8954cf0e
+    
     # Set default initial state if not provided
     if initial_state is None:
         initial_state = np.zeros(dim_logical, dtype=complex)
         initial_state[0] = 1.0  # |0...0⟩
-<<<<<<< HEAD
-
+    
     # Convert Hamiltonian dict to list of tuples
     hamiltonian_terms = [(coeff, pauli_str) for pauli_str, coeff in H.items()]
-
-=======
-    
-    # Convert Hamiltonian dict to list of tuples
-    hamiltonian_terms = [(coeff, pauli_str) for pauli_str, coeff in H.items()]
-    
->>>>>>> 8954cf0e
+    
     # Compute energy with post-selection
     energy, success_prob, _ = compute_energy_postselected(
         U_photon,
         initial_state,
         hamiltonian_terms
     )
-<<<<<<< HEAD
 
     return float(np.real(energy))
 
@@ -997,7 +870,5 @@
             self.energy_data[i].append(energy_values[i])  # append instead of replacing
 
         self.loss_data.append(loss_values)
-=======
-    
-    return float(np.real(energy))
->>>>>>> 8954cf0e
+    
+    return float(np.real(energy))