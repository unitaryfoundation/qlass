--- conflicted
+++ resolved
@@ -297,11 +297,7 @@
         num_params=2,
         executor_type="qubit_unitary"
     )
-<<<<<<< HEAD
-
-=======
-    
->>>>>>> 8954cf0e
+    
     assert vqe.executor_type == "qubit_unitary"
     assert vqe.num_qubits == 2
     assert vqe.num_params == 2
@@ -390,50 +386,31 @@
     # Create a simple 4×4 unitary using rotation-like structure
     theta = params[0]
     phi = params[1] if len(params) > 1 else 0
-<<<<<<< HEAD
-
+    
     # Simple parameterized unitary for 2 qubits (4 modes)
     U = np.eye(4, dtype=complex)
-
-=======
-    
-    # Simple parameterized unitary for 2 qubits (4 modes)
-    U = np.eye(4, dtype=complex)
-    
->>>>>>> 8954cf0e
+    
     # Apply rotation-like transformation
     c, s = np.cos(theta), np.sin(theta)
     U[0, 0] = c * np.exp(1j * phi)
     U[0, 1] = -s
     U[1, 0] = s
     U[1, 1] = c * np.exp(-1j * phi)
-<<<<<<< HEAD
-
-=======
-    
->>>>>>> 8954cf0e
+    
     return U
 
 
 def test_vqe_init_with_photonic_unitary_executor():
     """Test VQE initialization with photonic_unitary executor type."""
     hamiltonian = {"II": -0.5, "ZZ": 1.0}
-<<<<<<< HEAD
-
-=======
-    
->>>>>>> 8954cf0e
+    
     vqe = VQE(
         hamiltonian=hamiltonian,
         executor=photonic_identity_executor,
         num_params=2,
         executor_type="photonic_unitary"
     )
-<<<<<<< HEAD
-
-=======
-    
->>>>>>> 8954cf0e
+    
     assert vqe.executor_type == "photonic_unitary"
     assert vqe.num_qubits == 2
     assert vqe.num_params == 2
@@ -442,32 +419,20 @@
 def test_vqe_run_with_photonic_unitary():
     """Test VQE run with photonic unitary executor."""
     hamiltonian = {"II": 0.5, "ZZ": 1.0}
-<<<<<<< HEAD
-
-=======
-    
->>>>>>> 8954cf0e
+    
     vqe = VQE(
         hamiltonian=hamiltonian,
         executor=photonic_identity_executor,
         num_params=2,
         executor_type="photonic_unitary"
     )
-<<<<<<< HEAD
-
-=======
-    
->>>>>>> 8954cf0e
+    
     energy = vqe.run(
         initial_params=np.zeros(2),
         max_iterations=5,
         verbose=False
     )
-<<<<<<< HEAD
-
-=======
-    
->>>>>>> 8954cf0e
+    
     # With identity executor and |00⟩ initial state: II=1, ZZ=1
     # Expected: 0.5*1 + 1.0*1 = 1.5
     assert np.isclose(energy, 1.5)
@@ -477,17 +442,10 @@
 def test_vqe_photonic_unitary_with_custom_initial_state():
     """Test VQE with custom initial state."""
     hamiltonian = {"ZZ": 1.0}
-<<<<<<< HEAD
-
+    
     # Initial state |11⟩
     initial_state = np.array([0, 0, 0, 1], dtype=complex)
-
-=======
-    
-    # Initial state |11⟩
-    initial_state = np.array([0, 0, 0, 1], dtype=complex)
-    
->>>>>>> 8954cf0e
+    
     vqe = VQE(
         hamiltonian=hamiltonian,
         executor=photonic_identity_executor,
@@ -495,21 +453,13 @@
         executor_type="photonic_unitary",
         initial_state=initial_state
     )
-<<<<<<< HEAD
-
-=======
-    
->>>>>>> 8954cf0e
+    
     energy = vqe.run(
         initial_params=np.zeros(2),
         max_iterations=5,
         verbose=False
     )
-<<<<<<< HEAD
-
-=======
-    
->>>>>>> 8954cf0e
+    
     # <11|ZZ|11> = 1
     assert np.isclose(energy, 1.0)
 
@@ -517,34 +467,20 @@
 def test_vqe_photonic_unitary_optimization():
     """Test that VQE optimization works with photonic unitary executor."""
     hamiltonian = {"II": 0.5, "ZZ": 1.0, "XX": -0.5}
-<<<<<<< HEAD
-
-=======
-    
->>>>>>> 8954cf0e
+    
     vqe = VQE(
         hamiltonian=hamiltonian,
         executor=photonic_parametrized_executor,
         num_params=2,
         executor_type="photonic_unitary"
     )
-<<<<<<< HEAD
-
+    
     energy = vqe.run(max_iterations=10, verbose=False)
-
+    
     assert isinstance(energy, float)
     assert vqe.optimization_result is not None
     assert len(vqe.energy_history) > 0
-
-=======
-    
-    energy = vqe.run(max_iterations=10, verbose=False)
-    
-    assert isinstance(energy, float)
-    assert vqe.optimization_result is not None
-    assert len(vqe.energy_history) > 0
-    
->>>>>>> 8954cf0e
+    
     # Get optimal parameters
     optimal_params = vqe.get_optimal_parameters()
     assert len(optimal_params) == 2
@@ -553,77 +489,45 @@
 def test_vqe_compare_executor_types():
     """Test that different executor types work correctly."""
     hamiltonian = {"ZZ": 1.0}
-<<<<<<< HEAD
-
+    
     # Sampling executor
     def sampling_exec(params, pauli_string):
         return {'results': [(0, 0)] * 100}
-
+    
     # Unitary executor
     def unitary_exec(params):
         return np.eye(4, dtype=complex)
-
+    
     # Photonic unitary executor
     def photonic_exec(params):
         return np.eye(4, dtype=complex)
-
-=======
-    
-    # Sampling executor
-    def sampling_exec(params, pauli_string):
-        return {'results': [(0, 0)] * 100}
-    
-    # Unitary executor
-    def unitary_exec(params):
-        return np.eye(4, dtype=complex)
-    
-    # Photonic unitary executor
-    def photonic_exec(params):
-        return np.eye(4, dtype=complex)
-    
->>>>>>> 8954cf0e
+    
     vqe_sampling = VQE(
         hamiltonian=hamiltonian,
         executor=sampling_exec,
         num_params=2,
         executor_type="sampling"
     )
-<<<<<<< HEAD
-
-=======
-    
->>>>>>> 8954cf0e
+    
     vqe_unitary = VQE(
         hamiltonian=hamiltonian,
         executor=unitary_exec,
         num_params=2,
         executor_type="qubit_unitary"
     )
-<<<<<<< HEAD
-
-=======
-    
->>>>>>> 8954cf0e
+    
     vqe_photonic = VQE(
         hamiltonian=hamiltonian,
         executor=photonic_exec,
         num_params=2,
         executor_type="photonic_unitary"
     )
-<<<<<<< HEAD
-
-=======
-    
->>>>>>> 8954cf0e
+    
     # All should initialize successfully
     assert vqe_sampling.executor_type == "sampling"
     assert vqe_unitary.executor_type == "qubit_unitary"
     assert vqe_photonic.executor_type == "photonic_unitary"
-<<<<<<< HEAD
-
-=======
-    
->>>>>>> 8954cf0e
+    
     # Run short optimizations
     energy_sampling = vqe_sampling.run(
         initial_params=np.zeros(2), max_iterations=3, verbose=False
@@ -634,10 +538,6 @@
     energy_photonic = vqe_photonic.run(
         initial_params=np.zeros(2), max_iterations=3, verbose=False
     )
-<<<<<<< HEAD
-
-=======
-    
->>>>>>> 8954cf0e
+    
     # For identity operators and |00⟩ state, all should give similar results
     assert np.isclose(energy_unitary, energy_photonic, atol=0.1)